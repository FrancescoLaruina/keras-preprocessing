"""Utilities for real-time data augmentation on image data.
"""
from __future__ import absolute_import
from __future__ import division
from __future__ import print_function

import numpy as np
import re
from six.moves import range
import os
import threading
import warnings
import multiprocessing.pool
<<<<<<< HEAD
=======
from functools import partial
from keras_preprocessing import get_keras_submodule

try:
    IteratorType = get_keras_submodule('utils').Sequence
except ImportError:
    IteratorType = object
>>>>>>> 5a5f56b1

try:
    from PIL import ImageEnhance
    from PIL import Image as pil_image
except ImportError:
    pil_image = None
    ImageEnhance = None

try:
    import scipy
    # scipy.linalg cannot be accessed until explicitly imported
    from scipy import linalg
    # scipy.ndimage cannot be accessed until explicitly imported
    from scipy import ndimage
except ImportError:
    scipy = None

if pil_image is not None:
    _PIL_INTERPOLATION_METHODS = {
        'nearest': pil_image.NEAREST,
        'bilinear': pil_image.BILINEAR,
        'bicubic': pil_image.BICUBIC,
    }
    # These methods were only introduced in version 3.4.0 (2016).
    if hasattr(pil_image, 'HAMMING'):
        _PIL_INTERPOLATION_METHODS['hamming'] = pil_image.HAMMING
    if hasattr(pil_image, 'BOX'):
        _PIL_INTERPOLATION_METHODS['box'] = pil_image.BOX
    # This method is new in version 1.1.3 (2013).
    if hasattr(pil_image, 'LANCZOS'):
        _PIL_INTERPOLATION_METHODS['lanczos'] = pil_image.LANCZOS


def random_rotation(x, rg, row_axis=1, col_axis=2, channel_axis=0,
                    fill_mode='nearest', cval=0.):
    """Performs a random rotation of a Numpy image tensor.

    # Arguments
        x: Input tensor. Must be 3D.
        rg: Rotation range, in degrees.
        row_axis: Index of axis for rows in the input tensor.
        col_axis: Index of axis for columns in the input tensor.
        channel_axis: Index of axis for channels in the input tensor.
        fill_mode: Points outside the boundaries of the input
            are filled according to the given mode
            (one of `{'constant', 'nearest', 'reflect', 'wrap'}`).
        cval: Value used for points outside the boundaries
            of the input if `mode='constant'`.

    # Returns
        Rotated Numpy image tensor.
    """
    theta = np.random.uniform(-rg, rg)
    x = apply_affine_transform(x, theta=theta, channel_axis=channel_axis,
                               fill_mode=fill_mode, cval=cval)
    return x


def random_shift(x, wrg, hrg, row_axis=1, col_axis=2, channel_axis=0,
                 fill_mode='nearest', cval=0.):
    """Performs a random spatial shift of a Numpy image tensor.

    # Arguments
        x: Input tensor. Must be 3D.
        wrg: Width shift range, as a float fraction of the width.
        hrg: Height shift range, as a float fraction of the height.
        row_axis: Index of axis for rows in the input tensor.
        col_axis: Index of axis for columns in the input tensor.
        channel_axis: Index of axis for channels in the input tensor.
        fill_mode: Points outside the boundaries of the input
            are filled according to the given mode
            (one of `{'constant', 'nearest', 'reflect', 'wrap'}`).
        cval: Value used for points outside the boundaries
            of the input if `mode='constant'`.

    # Returns
        Shifted Numpy image tensor.
    """
    h, w = x.shape[row_axis], x.shape[col_axis]
    tx = np.random.uniform(-hrg, hrg) * h
    ty = np.random.uniform(-wrg, wrg) * w
    x = apply_affine_transform(x, tx=tx, ty=ty, channel_axis=channel_axis,
                               fill_mode=fill_mode, cval=cval)
    return x


def random_shear(x, intensity, row_axis=1, col_axis=2, channel_axis=0,
                 fill_mode='nearest', cval=0.):
    """Performs a random spatial shear of a Numpy image tensor.

    # Arguments
        x: Input tensor. Must be 3D.
        intensity: Transformation intensity in degrees.
        row_axis: Index of axis for rows in the input tensor.
        col_axis: Index of axis for columns in the input tensor.
        channel_axis: Index of axis for channels in the input tensor.
        fill_mode: Points outside the boundaries of the input
            are filled according to the given mode
            (one of `{'constant', 'nearest', 'reflect', 'wrap'}`).
        cval: Value used for points outside the boundaries
            of the input if `mode='constant'`.

    # Returns
        Sheared Numpy image tensor.
    """
    shear = np.random.uniform(-intensity, intensity)
    x = apply_affine_transform(x, shear=shear, channel_axis=channel_axis,
                               fill_mode=fill_mode, cval=cval)
    return x


def random_zoom(x, zoom_range, row_axis=1, col_axis=2, channel_axis=0,
                fill_mode='nearest', cval=0.):
    """Performs a random spatial zoom of a Numpy image tensor.

    # Arguments
        x: Input tensor. Must be 3D.
        zoom_range: Tuple of floats; zoom range for width and height.
        row_axis: Index of axis for rows in the input tensor.
        col_axis: Index of axis for columns in the input tensor.
        channel_axis: Index of axis for channels in the input tensor.
        fill_mode: Points outside the boundaries of the input
            are filled according to the given mode
            (one of `{'constant', 'nearest', 'reflect', 'wrap'}`).
        cval: Value used for points outside the boundaries
            of the input if `mode='constant'`.

    # Returns
        Zoomed Numpy image tensor.

    # Raises
        ValueError: if `zoom_range` isn't a tuple.
    """
    if len(zoom_range) != 2:
        raise ValueError('`zoom_range` should be a tuple or list of two'
                         ' floats. Received: %s' % (zoom_range,))

    if zoom_range[0] == 1 and zoom_range[1] == 1:
        zx, zy = 1, 1
    else:
        zx, zy = np.random.uniform(zoom_range[0], zoom_range[1], 2)
    x = apply_affine_transform(x, zx=zx, zy=zy, channel_axis=channel_axis,
                               fill_mode=fill_mode, cval=cval)
    return x


def apply_channel_shift(x, intensity, channel_axis=0):
    """Performs a channel shift.

    # Arguments
        x: Input tensor. Must be 3D.
        intensity: Transformation intensity.
        channel_axis: Index of axis for channels in the input tensor.

    # Returns
        Numpy image tensor.

    """
    x = np.rollaxis(x, channel_axis, 0)
    min_x, max_x = np.min(x), np.max(x)
    channel_images = [
        np.clip(x_channel + intensity,
                min_x,
                max_x)
        for x_channel in x]
    x = np.stack(channel_images, axis=0)
    x = np.rollaxis(x, 0, channel_axis + 1)
    return x


def random_channel_shift(x, intensity_range, channel_axis=0):
    """Performs a random channel shift.

    # Arguments
        x: Input tensor. Must be 3D.
        intensity_range: Transformation intensity.
        channel_axis: Index of axis for channels in the input tensor.

    # Returns
        Numpy image tensor.
    """
    intensity = np.random.uniform(-intensity_range, intensity_range)
    return apply_channel_shift(x, intensity, channel_axis=channel_axis)


def apply_brightness_shift(x, brightness):
    """Performs a brightness shift.

    # Arguments
        x: Input tensor. Must be 3D.
        brightness: Float. The new brightness value.
        channel_axis: Index of axis for channels in the input tensor.

    # Returns
        Numpy image tensor.

    # Raises
        ValueError if `brightness_range` isn't a tuple.
    """
    if ImageEnhance is None:
        raise ImportError('Using brightness shifts requires PIL. '
                          'Install PIL or Pillow.')
    x = array_to_img(x)
    x = imgenhancer_Brightness = ImageEnhance.Brightness(x)
    x = imgenhancer_Brightness.enhance(brightness)
    x = img_to_array(x)
    return x


def random_brightness(x, brightness_range):
    """Performs a random brightness shift.

    # Arguments
        x: Input tensor. Must be 3D.
        brightness_range: Tuple of floats; brightness range.
        channel_axis: Index of axis for channels in the input tensor.

    # Returns
        Numpy image tensor.

    # Raises
        ValueError if `brightness_range` isn't a tuple.
    """
    if len(brightness_range) != 2:
        raise ValueError(
            '`brightness_range should be tuple or list of two floats. '
            'Received: %s' % (brightness_range,))

    u = np.random.uniform(brightness_range[0], brightness_range[1])
    return apply_brightness_shift(x, u)


def transform_matrix_offset_center(matrix, x, y):
    o_x = float(x) / 2 + 0.5
    o_y = float(y) / 2 + 0.5
    offset_matrix = np.array([[1, 0, o_x], [0, 1, o_y], [0, 0, 1]])
    reset_matrix = np.array([[1, 0, -o_x], [0, 1, -o_y], [0, 0, 1]])
    transform_matrix = np.dot(np.dot(offset_matrix, matrix), reset_matrix)
    return transform_matrix


def apply_affine_transform(x, theta=0, tx=0, ty=0, shear=0, zx=1, zy=1,
                           row_axis=0, col_axis=1, channel_axis=2,
                           fill_mode='nearest', cval=0.):
    """Applies an affine transformation specified by the parameters given.

    # Arguments
        x: 2D numpy array, single image.
        theta: Rotation angle in degrees.
        tx: Width shift.
        ty: Heigh shift.
        shear: Shear angle in degrees.
        zx: Zoom in x direction.
        zy: Zoom in y direction
        row_axis: Index of axis for rows in the input image.
        col_axis: Index of axis for columns in the input image.
        channel_axis: Index of axis for channels in the input image.
        fill_mode: Points outside the boundaries of the input
            are filled according to the given mode
            (one of `{'constant', 'nearest', 'reflect', 'wrap'}`).
        cval: Value used for points outside the boundaries
            of the input if `mode='constant'`.

    # Returns
        The transformed version of the input.
    """
    if scipy is None:
        raise ImportError('Image transformations require SciPy. '
                          'Install SciPy.')
    transform_matrix = None
    if theta != 0:
        theta = np.deg2rad(theta)
        rotation_matrix = np.array([[np.cos(theta), -np.sin(theta), 0],
                                    [np.sin(theta), np.cos(theta), 0],
                                    [0, 0, 1]])
        transform_matrix = rotation_matrix

    if tx != 0 or ty != 0:
        shift_matrix = np.array([[1, 0, tx],
                                 [0, 1, ty],
                                 [0, 0, 1]])
        if transform_matrix is None:
            transform_matrix = shift_matrix
        else:
            transform_matrix = np.dot(transform_matrix, shift_matrix)

    if shear != 0:
        shear = np.deg2rad(shear)
        shear_matrix = np.array([[1, -np.sin(shear), 0],
                                 [0, np.cos(shear), 0],
                                 [0, 0, 1]])
        if transform_matrix is None:
            transform_matrix = shear_matrix
        else:
            transform_matrix = np.dot(transform_matrix, shear_matrix)

    if zx != 1 or zy != 1:
        zoom_matrix = np.array([[zx, 0, 0],
                                [0, zy, 0],
                                [0, 0, 1]])
        if transform_matrix is None:
            transform_matrix = zoom_matrix
        else:
            transform_matrix = np.dot(transform_matrix, zoom_matrix)

    if transform_matrix is not None:
        h, w = x.shape[row_axis], x.shape[col_axis]
        transform_matrix = transform_matrix_offset_center(
            transform_matrix, h, w)
        x = np.rollaxis(x, channel_axis, 0)
        final_affine_matrix = transform_matrix[:2, :2]
        final_offset = transform_matrix[:2, 2]

        channel_images = [scipy.ndimage.interpolation.affine_transform(
            x_channel,
            final_affine_matrix,
            final_offset,
            order=1,
            mode=fill_mode,
            cval=cval) for x_channel in x]
        x = np.stack(channel_images, axis=0)
        x = np.rollaxis(x, 0, channel_axis + 1)
    return x


def flip_axis(x, axis):
    x = np.asarray(x).swapaxes(axis, 0)
    x = x[::-1, ...]
    x = x.swapaxes(0, axis)
    return x


def array_to_img(x, data_format='channels_last', scale=True, dtype='float32'):
    """Converts a 3D Numpy array to a PIL Image instance.

    # Arguments
        x: Input Numpy array.
        data_format: Image data format.
            either "channels_first" or "channels_last".
        scale: Whether to rescale image values
            to be within `[0, 255]`.
        dtype: Dtype to use.

    # Returns
        A PIL Image instance.

    # Raises
        ImportError: if PIL is not available.
        ValueError: if invalid `x` or `data_format` is passed.
    """
    if pil_image is None:
        raise ImportError('Could not import PIL.Image. '
                          'The use of `array_to_img` requires PIL.')
    x = np.asarray(x, dtype=dtype)
    if x.ndim != 3:
        raise ValueError('Expected image array to have rank 3 (single image). '
                         'Got array with shape: %s' % (x.shape,))

    if data_format not in {'channels_first', 'channels_last'}:
        raise ValueError('Invalid data_format: %s' % data_format)

    # Original Numpy array x has format (height, width, channel)
    # or (channel, height, width)
    # but target PIL image has format (width, height, channel)
    if data_format == 'channels_first':
        x = x.transpose(1, 2, 0)
    if scale:
        x = x + max(-np.min(x), 0)
        x_max = np.max(x)
        if x_max != 0:
            x /= x_max
        x *= 255
    if x.shape[2] == 4:
        # RGBA
        return pil_image.fromarray(x.astype('uint8'), 'RGBA')
    elif x.shape[2] == 3:
        # RGB
        return pil_image.fromarray(x.astype('uint8'), 'RGB')
    elif x.shape[2] == 1:
        # grayscale
        return pil_image.fromarray(x[:, :, 0].astype('uint8'), 'L')
    else:
        raise ValueError('Unsupported channel number: %s' % (x.shape[2],))


def img_to_array(img, data_format='channels_last', dtype='float32'):
    """Converts a PIL Image instance to a Numpy array.

    # Arguments
        img: PIL Image instance.
        data_format: Image data format,
            either "channels_first" or "channels_last".
        dtype: Dtype to use for the returned array.

    # Returns
        A 3D Numpy array.

    # Raises
        ValueError: if invalid `img` or `data_format` is passed.
    """
    if data_format not in {'channels_first', 'channels_last'}:
        raise ValueError('Unknown data_format: %s' % data_format)
    # Numpy array x has format (height, width, channel)
    # or (channel, height, width)
    # but original PIL image has format (width, height, channel)
    x = np.asarray(img, dtype=dtype)
    if len(x.shape) == 3:
        if data_format == 'channels_first':
            x = x.transpose(2, 0, 1)
    elif len(x.shape) == 2:
        if data_format == 'channels_first':
            x = x.reshape((1, x.shape[0], x.shape[1]))
        else:
            x = x.reshape((x.shape[0], x.shape[1], 1))
    else:
        raise ValueError('Unsupported image shape: %s' % (x.shape,))
    return x


def save_img(path,
             x,
             data_format='channels_last',
             file_format=None,
             scale=True,
             **kwargs):
    """Saves an image stored as a Numpy array to a path or file object.

    # Arguments
        path: Path or file object.
        x: Numpy array.
        data_format: Image data format,
            either "channels_first" or "channels_last".
        file_format: Optional file format override. If omitted, the
            format to use is determined from the filename extension.
            If a file object was used instead of a filename, this
            parameter should always be used.
        scale: Whether to rescale image values to be within `[0, 255]`.
        **kwargs: Additional keyword arguments passed to `PIL.Image.save()`.
    """
    img = array_to_img(x, data_format=data_format, scale=scale)
    if img.mode == 'RGBA' and (file_format == 'jpg' or file_format == 'jpeg'):
        warnings.warn('The JPG format does not support '
                      'RGBA images, converting to RGB.')
        img = img.convert('RGB')
    img.save(path, format=file_format, **kwargs)


def load_img(path, grayscale=False, color_mode='rgb', target_size=None,
             interpolation='nearest'):
    """Loads an image into PIL format.

    # Arguments
        path: Path to image file.
        color_mode: One of "grayscale", "rbg", "rgba". Default: "rgb".
            The desired image format.
        target_size: Either `None` (default to original size)
            or tuple of ints `(img_height, img_width)`.
        interpolation: Interpolation method used to resample the image if the
            target size is different from that of the loaded image.
            Supported methods are "nearest", "bilinear", and "bicubic".
            If PIL version 1.1.3 or newer is installed, "lanczos" is also
            supported. If PIL version 3.4.0 or newer is installed, "box" and
            "hamming" are also supported. By default, "nearest" is used.

    # Returns
        A PIL Image instance.

    # Raises
        ImportError: if PIL is not available.
        ValueError: if interpolation method is not supported.
    """
    if grayscale is True:
        warnings.warn('grayscale is deprecated. Please use '
                      'color_mode = "grayscale"')
        color_mode = 'grayscale'
    if pil_image is None:
        raise ImportError('Could not import PIL.Image. '
                          'The use of `array_to_img` requires PIL.')
    img = pil_image.open(path)
    if color_mode == 'grayscale':
        if img.mode != 'L':
            img = img.convert('L')
    elif color_mode == 'rgba':
        if img.mode != 'RGBA':
            img = img.convert('RGBA')
    elif color_mode == 'rgb':
        if img.mode != 'RGB':
            img = img.convert('RGB')
    else:
        raise ValueError('color_mode must be "grayscale", "rbg", or "rgba"')
    if target_size is not None:
        width_height_tuple = (target_size[1], target_size[0])
        if img.size != width_height_tuple:
            if interpolation not in _PIL_INTERPOLATION_METHODS:
                raise ValueError(
                    'Invalid interpolation method {} specified. Supported '
                    'methods are {}'.format(
                        interpolation,
                        ", ".join(_PIL_INTERPOLATION_METHODS.keys())))
            resample = _PIL_INTERPOLATION_METHODS[interpolation]
            img = img.resize(width_height_tuple, resample)
    return img


def list_pictures(directory, ext='jpg|jpeg|bmp|png|ppm'):
    return [os.path.join(root, f)
            for root, _, files in os.walk(directory) for f in files
            if re.match(r'([\w]+\.(?:' + ext + '))', f.lower())]


class ImageDataGenerator(object):
    """Generate batches of tensor image data with real-time data augmentation.
     The data will be looped over (in batches).

    # Arguments
        featurewise_center: Boolean.
            Set input mean to 0 over the dataset, feature-wise.
        samplewise_center: Boolean. Set each sample mean to 0.
        featurewise_std_normalization: Boolean.
            Divide inputs by std of the dataset, feature-wise.
        samplewise_std_normalization: Boolean. Divide each input by its std.
        zca_epsilon: epsilon for ZCA whitening. Default is 1e-6.
        zca_whitening: Boolean. Apply ZCA whitening.
        rotation_range: Int. Degree range for random rotations.
        width_shift_range: Float, 1-D array-like or int
            - float: fraction of total width, if < 1, or pixels if >= 1.
            - 1-D array-like: random elements from the array.
            - int: integer number of pixels from interval
                `(-width_shift_range, +width_shift_range)`
            - With `width_shift_range=2` possible values
                are integers `[-1, 0, +1]`,
                same as with `width_shift_range=[-1, 0, +1]`,
                while with `width_shift_range=1.0` possible values are floats
                in the interval [-1.0, +1.0).
        height_shift_range: Float, 1-D array-like or int
            - float: fraction of total height, if < 1, or pixels if >= 1.
            - 1-D array-like: random elements from the array.
            - int: integer number of pixels from interval
                `(-height_shift_range, +height_shift_range)`
            - With `height_shift_range=2` possible values
                are integers `[-1, 0, +1]`,
                same as with `height_shift_range=[-1, 0, +1]`,
                while with `height_shift_range=1.0` possible values are floats
                in the interval [-1.0, +1.0).
        brightness_range: Tuple or list of two floats. Range for picking
            a brightness shift value from.
        shear_range: Float. Shear Intensity
            (Shear angle in counter-clockwise direction in degrees)
        zoom_range: Float or [lower, upper]. Range for random zoom.
            If a float, `[lower, upper] = [1-zoom_range, 1+zoom_range]`.
        channel_shift_range: Float. Range for random channel shifts.
        fill_mode: One of {"constant", "nearest", "reflect" or "wrap"}.
            Default is 'nearest'.
            Points outside the boundaries of the input are filled
            according to the given mode:
            - 'constant': kkkkkkkk|abcd|kkkkkkkk (cval=k)
            - 'nearest':  aaaaaaaa|abcd|dddddddd
            - 'reflect':  abcddcba|abcd|dcbaabcd
            - 'wrap':  abcdabcd|abcd|abcdabcd
        cval: Float or Int.
            Value used for points outside the boundaries
            when `fill_mode = "constant"`.
        horizontal_flip: Boolean. Randomly flip inputs horizontally.
        vertical_flip: Boolean. Randomly flip inputs vertically.
        rescale: rescaling factor. Defaults to None.
            If None or 0, no rescaling is applied,
            otherwise we multiply the data by the value provided
            (after applying all other transformations).
        preprocessing_function: function that will be implied on each input.
            The function will run after the image is resized and augmented.
            The function should take one argument:
            one image (Numpy tensor with rank 3),
            and should output a Numpy tensor with the same shape.
        data_format: Image data format,
            either "channels_first" or "channels_last".
            "channels_last" mode means that the images should have shape
            `(samples, height, width, channels)`,
            "channels_first" mode means that the images should have shape
            `(samples, channels, height, width)`.
            It defaults to the `image_data_format` value found in your
            Keras config file at `~/.keras/keras.json`.
            If you never set it, then it will be "channels_last".
        validation_split: Float. Fraction of images reserved for validation
            (strictly between 0 and 1).
        dtype: Dtype to use for the generated arrays.

    # Examples
    Example of using `.flow(x, y)`:

    ```python
    (x_train, y_train), (x_test, y_test) = cifar10.load_data()
    y_train = np_utils.to_categorical(y_train, num_classes)
    y_test = np_utils.to_categorical(y_test, num_classes)

    datagen = ImageDataGenerator(
        featurewise_center=True,
        featurewise_std_normalization=True,
        rotation_range=20,
        width_shift_range=0.2,
        height_shift_range=0.2,
        horizontal_flip=True)

    # compute quantities required for featurewise normalization
    # (std, mean, and principal components if ZCA whitening is applied)
    datagen.fit(x_train)

    # fits the model on batches with real-time data augmentation:
    model.fit_generator(datagen.flow(x_train, y_train, batch_size=32),
                        steps_per_epoch=len(x_train) / 32, epochs=epochs)

    # here's a more "manual" example
    for e in range(epochs):
        print('Epoch', e)
        batches = 0
        for x_batch, y_batch in datagen.flow(x_train, y_train, batch_size=32):
            model.fit(x_batch, y_batch)
            batches += 1
            if batches >= len(x_train) / 32:
                # we need to break the loop by hand because
                # the generator loops indefinitely
                break
    ```
    Example of using `.flow_from_directory(directory)`:

    ```python
    train_datagen = ImageDataGenerator(
            rescale=1./255,
            shear_range=0.2,
            zoom_range=0.2,
            horizontal_flip=True)

    test_datagen = ImageDataGenerator(rescale=1./255)

    train_generator = train_datagen.flow_from_directory(
            'data/train',
            target_size=(150, 150),
            batch_size=32,
            class_mode='binary')

    validation_generator = test_datagen.flow_from_directory(
            'data/validation',
            target_size=(150, 150),
            batch_size=32,
            class_mode='binary')

    model.fit_generator(
            train_generator,
            steps_per_epoch=2000,
            epochs=50,
            validation_data=validation_generator,
            validation_steps=800)
    ```

    Example of transforming images and masks together.

    ```python
    # we create two instances with the same arguments
    data_gen_args = dict(featurewise_center=True,
                         featurewise_std_normalization=True,
                         rotation_range=90,
                         width_shift_range=0.1,
                         height_shift_range=0.1,
                         zoom_range=0.2)
    image_datagen = ImageDataGenerator(**data_gen_args)
    mask_datagen = ImageDataGenerator(**data_gen_args)

    # Provide the same seed and keyword arguments to the fit and flow methods
    seed = 1
    image_datagen.fit(images, augment=True, seed=seed)
    mask_datagen.fit(masks, augment=True, seed=seed)

    image_generator = image_datagen.flow_from_directory(
        'data/images',
        class_mode=None,
        seed=seed)

    mask_generator = mask_datagen.flow_from_directory(
        'data/masks',
        class_mode=None,
        seed=seed)

    # combine generators into one which yields image and masks
    train_generator = zip(image_generator, mask_generator)

    model.fit_generator(
        train_generator,
        steps_per_epoch=2000,
        epochs=50)
    ```

    Example of using ```.flow_from_dataframe(dataframe, directory,
                                            x_col, y_col,
                                            has_ext)```:

    ```python

    train_df = pandas.read_csv("./train.csv")
    valid_df = pandas.read_csv("./valid.csv")

    train_datagen = ImageDataGenerator(
            rescale=1./255,
            shear_range=0.2,
            zoom_range=0.2,
            horizontal_flip=True)

    test_datagen = ImageDataGenerator(rescale=1./255)

    train_generator = train_datagen.flow_from_dataframe(
            dataframe=train_df,
            directory='data/train',
            x_col="filename",
            y_col="class",
            has_ext=True,
            target_size=(150, 150),
            batch_size=32,
            class_mode='binary')

    validation_generator = test_datagen.flow_from_dataframe(
            dataframe=valid_df,
            directory='data/validation',
            x_col="filename",
            y_col="class",
            has_ext=True,
            target_size=(150, 150),
            batch_size=32,
            class_mode='binary')

    model.fit_generator(
            train_generator,
            steps_per_epoch=2000,
            epochs=50,
            validation_data=validation_generator,
            validation_steps=800)
    ```
    """

    def __init__(self,
                 featurewise_center=False,
                 samplewise_center=False,
                 featurewise_std_normalization=False,
                 samplewise_std_normalization=False,
                 zca_whitening=False,
                 zca_epsilon=1e-6,
                 rotation_range=0,
                 width_shift_range=0.,
                 height_shift_range=0.,
                 brightness_range=None,
                 shear_range=0.,
                 zoom_range=0.,
                 channel_shift_range=0.,
                 fill_mode='nearest',
                 cval=0.,
                 horizontal_flip=False,
                 vertical_flip=False,
                 rescale=None,
                 preprocessing_function=None,
                 data_format='channels_last',
                 validation_split=0.0,
                 dtype='float32'):
        self.featurewise_center = featurewise_center
        self.samplewise_center = samplewise_center
        self.featurewise_std_normalization = featurewise_std_normalization
        self.samplewise_std_normalization = samplewise_std_normalization
        self.zca_whitening = zca_whitening
        self.zca_epsilon = zca_epsilon
        self.rotation_range = rotation_range
        self.width_shift_range = width_shift_range
        self.height_shift_range = height_shift_range
        self.brightness_range = brightness_range
        self.shear_range = shear_range
        self.zoom_range = zoom_range
        self.channel_shift_range = channel_shift_range
        self.fill_mode = fill_mode
        self.cval = cval
        self.horizontal_flip = horizontal_flip
        self.vertical_flip = vertical_flip
        self.rescale = rescale
        self.preprocessing_function = preprocessing_function
        self.dtype = dtype

        if data_format not in {'channels_last', 'channels_first'}:
            raise ValueError(
                '`data_format` should be `"channels_last"` '
                '(channel after row and column) or '
                '`"channels_first"` (channel before row and column). '
                'Received: %s' % data_format)
        self.data_format = data_format
        if data_format == 'channels_first':
            self.channel_axis = 1
            self.row_axis = 2
            self.col_axis = 3
        if data_format == 'channels_last':
            self.channel_axis = 3
            self.row_axis = 1
            self.col_axis = 2
        if validation_split and not 0 < validation_split < 1:
            raise ValueError(
                '`validation_split` must be strictly between 0 and 1. '
                ' Received: %s' % validation_split)
        self._validation_split = validation_split

        self.mean = None
        self.std = None
        self.principal_components = None

        if np.isscalar(zoom_range):
            self.zoom_range = [1 - zoom_range, 1 + zoom_range]
        elif len(zoom_range) == 2:
            self.zoom_range = [zoom_range[0], zoom_range[1]]
        else:
            raise ValueError('`zoom_range` should be a float or '
                             'a tuple or list of two floats. '
                             'Received: %s' % (zoom_range,))
        if zca_whitening:
            if not featurewise_center:
                self.featurewise_center = True
                warnings.warn('This ImageDataGenerator specifies '
                              '`zca_whitening`, which overrides '
                              'setting of `featurewise_center`.')
            if featurewise_std_normalization:
                self.featurewise_std_normalization = False
                warnings.warn('This ImageDataGenerator specifies '
                              '`zca_whitening` '
                              'which overrides setting of'
                              '`featurewise_std_normalization`.')
        if featurewise_std_normalization:
            if not featurewise_center:
                self.featurewise_center = True
                warnings.warn('This ImageDataGenerator specifies '
                              '`featurewise_std_normalization`, '
                              'which overrides setting of '
                              '`featurewise_center`.')
        if samplewise_std_normalization:
            if not samplewise_center:
                self.samplewise_center = True
                warnings.warn('This ImageDataGenerator specifies '
                              '`samplewise_std_normalization`, '
                              'which overrides setting of '
                              '`samplewise_center`.')

    def flow(self, x,
             y=None, batch_size=32, shuffle=True,
             sample_weight=None, seed=None,
             save_to_dir=None, save_prefix='', save_format='png', subset=None):
        """Takes data & label arrays, generates batches of augmented data.

        # Arguments
            x: Input data. Numpy array of rank 4 or a tuple.
                If tuple, the first element
                should contain the images and the second element
                another numpy array or a list of numpy arrays
                that gets passed to the output
                without any modifications.
                Can be used to feed the model miscellaneous data
                along with the images.
                In case of grayscale data, the channels axis of the image array
                should have value 1, in case
                of RGB data, it should have value 3, and in case
                of RGBA data, it should have value 4.
            y: Labels.
            batch_size: Int (default: 32).
            shuffle: Boolean (default: True).
            sample_weight: Sample weights.
            seed: Int (default: None).
            save_to_dir: None or str (default: None).
                This allows you to optionally specify a directory
                to which to save the augmented pictures being generated
                (useful for visualizing what you are doing).
            save_prefix: Str (default: `''`).
                Prefix to use for filenames of saved pictures
                (only relevant if `save_to_dir` is set).
            save_format: one of "png", "jpeg"
                (only relevant if `save_to_dir` is set). Default: "png".
            subset: Subset of data (`"training"` or `"validation"`) if
                `validation_split` is set in `ImageDataGenerator`.

        # Returns
            An `Iterator` yielding tuples of `(x, y)`
                where `x` is a numpy array of image data
                (in the case of a single image input) or a list
                of numpy arrays (in the case with
                additional inputs) and `y` is a numpy array
                of corresponding labels. If 'sample_weight' is not None,
                the yielded tuples are of the form `(x, y, sample_weight)`.
                If `y` is None, only the numpy array `x` is returned.
        """
        return NumpyArrayIterator(
            x, y, self,
            batch_size=batch_size,
            shuffle=shuffle,
            sample_weight=sample_weight,
            seed=seed,
            data_format=self.data_format,
            save_to_dir=save_to_dir,
            save_prefix=save_prefix,
            save_format=save_format,
            subset=subset)

    def flow_from_directory(self, directory,
                            target_size=(256, 256), color_mode='rgb',
                            classes=None, class_mode='categorical',
                            batch_size=32, shuffle=True, seed=None,
                            save_to_dir=None,
                            save_prefix='',
                            save_format='png',
                            follow_links=False,
                            subset=None,
                            interpolation='nearest'):
        """Takes the path to a directory & generates batches of augmented data.

        # Arguments
            directory: Path to the target directory.
                It should contain one subdirectory per class.
                Any PNG, JPG, BMP, PPM or TIF images
                inside each of the subdirectories directory tree
                will be included in the generator.
                See [this script](
                https://gist.github.com/fchollet/0830affa1f7f19fd47b06d4cf89ed44d)
                for more details.
            target_size: Tuple of integers `(height, width)`,
                default: `(256, 256)`.
                The dimensions to which all images found will be resized.
            color_mode: One of "grayscale", "rbg", "rgba". Default: "rgb".
                Whether the images will be converted to
                have 1, 3, or 4 channels.
            classes: Optional list of class subdirectories
                (e.g. `['dogs', 'cats']`). Default: None.
                If not provided, the list of classes will be automatically
                inferred from the subdirectory names/structure
                under `directory`, where each subdirectory will
                be treated as a different class
                (and the order of the classes, which will map to the label
                indices, will be alphanumeric).
                The dictionary containing the mapping from class names to class
                indices can be obtained via the attribute `class_indices`.
            class_mode: One of "categorical", "binary", "sparse",
                "input", or None. Default: "categorical".
                Determines the type of label arrays that are returned:
                - "categorical" will be 2D one-hot encoded labels,
                - "binary" will be 1D binary labels,
                    "sparse" will be 1D integer labels,
                - "input" will be images identical
                    to input images (mainly used to work with autoencoders).
                - If None, no labels are returned
                  (the generator will only yield batches of image data,
                  which is useful to use with `model.predict_generator()`,
                  `model.evaluate_generator()`, etc.).
                  Please note that in case of class_mode None,
                  the data still needs to reside in a subdirectory
                  of `directory` for it to work correctly.
            batch_size: Size of the batches of data (default: 32).
            shuffle: Whether to shuffle the data (default: True)
            seed: Optional random seed for shuffling and transformations.
            save_to_dir: None or str (default: None).
                This allows you to optionally specify
                a directory to which to save
                the augmented pictures being generated
                (useful for visualizing what you are doing).
            save_prefix: Str. Prefix to use for filenames of saved pictures
                (only relevant if `save_to_dir` is set).
            save_format: One of "png", "jpeg"
                (only relevant if `save_to_dir` is set). Default: "png".
            follow_links: Whether to follow symlinks inside
                class subdirectories (default: False).
            subset: Subset of data (`"training"` or `"validation"`) if
                `validation_split` is set in `ImageDataGenerator`.
            interpolation: Interpolation method used to
                resample the image if the
                target size is different from that of the loaded image.
                Supported methods are `"nearest"`, `"bilinear"`,
                and `"bicubic"`.
                If PIL version 1.1.3 or newer is installed, `"lanczos"` is also
                supported. If PIL version 3.4.0 or newer is installed,
                `"box"` and `"hamming"` are also supported.
                By default, `"nearest"` is used.

        # Returns
            A `DirectoryIterator` yielding tuples of `(x, y)`
                where `x` is a numpy array containing a batch
                of images with shape `(batch_size, *target_size, channels)`
                and `y` is a numpy array of corresponding labels.
        """
        return DirectoryIterator(
            directory, self,
            target_size=target_size, color_mode=color_mode,
            classes=classes, class_mode=class_mode,
            data_format=self.data_format,
            batch_size=batch_size, shuffle=shuffle, seed=seed,
            save_to_dir=save_to_dir,
            save_prefix=save_prefix,
            save_format=save_format,
            follow_links=follow_links,
            subset=subset,
            interpolation=interpolation)

    def flow_from_dataframe(self, dataframe, directory,
                            x_col="filename", y_col="class", has_ext=True,
                            target_size=(256, 256), color_mode='rgb',
                            classes=None, class_mode='categorical',
                            batch_size=32, shuffle=True, seed=None,
                            save_to_dir=None,
                            save_prefix='',
                            save_format='png',
                            subset=None,
                            interpolation='nearest'):
        """Takes the dataframe and the path to a directory
         and generates batches of augmented/normalized data.

        # A simple tutorial can be found at: http://bit.ly/keras_flow_from_dataframe

        # Arguments
                dataframe: Pandas dataframe containing the filenames of the
                           images in a column and classes in another or column/s
                           that can be fed as raw target data.
                directory: string, path to the target directory that contains all
                           the images mapped in the dataframe.
                x_col: string, column in the dataframe that contains
                       the filenames of the target images.
                y_col: string or list of strings,columns in
                       the dataframe that will be the target data.
                has_ext: bool, True if filenames in dataframe[x_col]
                        has filename extensions,else False.
                target_size: tuple of integers `(height, width)`,
                             default: `(256, 256)`.
                             The dimensions to which all images
                             found will be resized.
                color_mode: one of "grayscale", "rbg". Default: "rgb".
                            Whether the images will be converted to have
                            1 or 3 color channels.
                classes: optional list of classes
                (e.g. `['dogs', 'cats']`). Default: None.
                 If not provided, the list of classes will be automatically
                 inferred from the y_col,
                 which will map to the label indices, will be alphanumeric).
                 The dictionary containing the mapping from class names to class
                 indices can be obtained via the attribute `class_indices`.
                class_mode: one of "categorical", "binary", "sparse",
                  "input", "other" or None. Default: "categorical".
                 Determines the type of label arrays that are returned:
                 - `"categorical"` will be 2D one-hot encoded labels,
                 - `"binary"` will be 1D binary labels,
                 - `"sparse"` will be 1D integer labels,
                 - `"input"` will be images identical
                 to input images (mainly used to work with autoencoders).
                - `"other"` will be numpy array of y_col data
                 - None, no labels are returned (the generator will only
                         yield batches of image data, which is useful to use
                 `model.predict_generator()`, `model.evaluate_generator()`, etc.).
                batch_size: size of the batches of data (default: 32).
                shuffle: whether to shuffle the data (default: True)
                seed: optional random seed for shuffling and transformations.
                save_to_dir: None or str (default: None).
                             This allows you to optionally specify a directory
                             to which to save the augmented pictures being generated
                             (useful for visualizing what you are doing).
                save_prefix: str. Prefix to use for filenames of saved pictures
                (only relevant if `save_to_dir` is set).
                save_format: one of "png", "jpeg"
                (only relevant if `save_to_dir` is set). Default: "png".
                follow_links: whether to follow symlinks inside class subdirectories
                (default: False).
                subset: Subset of data (`"training"` or `"validation"`) if
                 `validation_split` is set in `ImageDataGenerator`.
                interpolation: Interpolation method used to resample the image if the
                 target size is different from that of the loaded image.
                 Supported methods are `"nearest"`, `"bilinear"`, and `"bicubic"`.
                 If PIL version 1.1.3 or newer is installed, `"lanczos"` is also
                 supported. If PIL version 3.4.0 or newer is installed, `"box"` and
                 `"hamming"` are also supported. By default, `"nearest"` is used.

        # Returns
            A DataFrameIterator yielding tuples of `(x, y)`
            where `x` is a numpy array containing a batch
            of images with shape `(batch_size, *target_size, channels)`
             and `y` is a numpy array of corresponding labels.
        """

        return DataFrameIterator(dataframe, directory, self,
                                 x_col=x_col, y_col=y_col, has_ext=has_ext,
                                 target_size=target_size, color_mode=color_mode,
                                 classes=classes, class_mode=class_mode,
                                 data_format=self.data_format,
                                 batch_size=batch_size, shuffle=shuffle, seed=seed,
                                 save_to_dir=save_to_dir,
                                 save_prefix=save_prefix,
                                 save_format=save_format,
                                 subset=subset,
                                 interpolation=interpolation)

    def standardize(self, x):
        """Applies the normalization configuration to a batch of inputs.

        # Arguments
            x: Batch of inputs to be normalized.

        # Returns
            The inputs, normalized.
        """
        if self.preprocessing_function:
            x = self.preprocessing_function(x)
        if self.rescale:
            x *= self.rescale
        if self.samplewise_center:
            x -= np.mean(x, keepdims=True)
        if self.samplewise_std_normalization:
            x /= (np.std(x, keepdims=True) + 1e-6)

        if self.featurewise_center:
            if self.mean is not None:
                x -= self.mean
            else:
                warnings.warn('This ImageDataGenerator specifies '
                              '`featurewise_center`, but it hasn\'t '
                              'been fit on any training data. Fit it '
                              'first by calling `.fit(numpy_data)`.')
        if self.featurewise_std_normalization:
            if self.std is not None:
                x /= (self.std + 1e-6)
            else:
                warnings.warn('This ImageDataGenerator specifies '
                              '`featurewise_std_normalization`, '
                              'but it hasn\'t '
                              'been fit on any training data. Fit it '
                              'first by calling `.fit(numpy_data)`.')
        if self.zca_whitening:
            if self.principal_components is not None:
                flatx = np.reshape(x, (-1, np.prod(x.shape[-3:])))
                whitex = np.dot(flatx, self.principal_components)
                x = np.reshape(whitex, x.shape)
            else:
                warnings.warn('This ImageDataGenerator specifies '
                              '`zca_whitening`, but it hasn\'t '
                              'been fit on any training data. Fit it '
                              'first by calling `.fit(numpy_data)`.')
        return x

    def get_random_transform(self, img_shape, seed=None):
        """Generates random parameters for a transformation.

        # Arguments
            seed: Random seed.
            img_shape: Tuple of integers.
                Shape of the image that is transformed.

        # Returns
            A dictionary containing randomly chosen parameters describing the
            transformation.
        """
        img_row_axis = self.row_axis - 1
        img_col_axis = self.col_axis - 1

        if seed is not None:
            np.random.seed(seed)

        if self.rotation_range:
            theta = np.random.uniform(
                -self.rotation_range,
                self.rotation_range)
        else:
            theta = 0

        if self.height_shift_range:
            try:  # 1-D array-like or int
                tx = np.random.choice(self.height_shift_range)
                tx *= np.random.choice([-1, 1])
            except ValueError:  # floating point
                tx = np.random.uniform(-self.height_shift_range,
                                       self.height_shift_range)
            if np.max(self.height_shift_range) < 1:
                tx *= img_shape[img_row_axis]
        else:
            tx = 0

        if self.width_shift_range:
            try:  # 1-D array-like or int
                ty = np.random.choice(self.width_shift_range)
                ty *= np.random.choice([-1, 1])
            except ValueError:  # floating point
                ty = np.random.uniform(-self.width_shift_range,
                                       self.width_shift_range)
            if np.max(self.width_shift_range) < 1:
                ty *= img_shape[img_col_axis]
        else:
            ty = 0

        if self.shear_range:
            shear = np.random.uniform(
                -self.shear_range,
                self.shear_range)
        else:
            shear = 0

        if self.zoom_range[0] == 1 and self.zoom_range[1] == 1:
            zx, zy = 1, 1
        else:
            zx, zy = np.random.uniform(
                self.zoom_range[0],
                self.zoom_range[1],
                2)

        flip_horizontal = (np.random.random() < 0.5) * self.horizontal_flip
        flip_vertical = (np.random.random() < 0.5) * self.vertical_flip

        channel_shift_intensity = None
        if self.channel_shift_range != 0:
            channel_shift_intensity = np.random.uniform(-self.channel_shift_range,
                                                        self.channel_shift_range)

        brightness = None
        if self.brightness_range is not None:
            if len(self.brightness_range) != 2:
                raise ValueError(
                    '`brightness_range should be tuple or list of two floats. '
                    'Received: %s' % (self.brightness_range,))
            brightness = np.random.uniform(self.brightness_range[0],
                                           self.brightness_range[1])

        transform_parameters = {'theta': theta,
                                'tx': tx,
                                'ty': ty,
                                'shear': shear,
                                'zx': zx,
                                'zy': zy,
                                'flip_horizontal': flip_horizontal,
                                'flip_vertical': flip_vertical,
                                'channel_shift_intensity': channel_shift_intensity,
                                'brightness': brightness}

        return transform_parameters

    def apply_transform(self, x, transform_parameters):
        """Applies a transformation to an image according to given parameters.

        # Arguments
            x: 3D tensor, single image.
            transform_parameters: Dictionary with string - parameter pairs
                describing the transformation.
                Currently, the following parameters
                from the dictionary are used:
                - `'theta'`: Float. Rotation angle in degrees.
                - `'tx'`: Float. Shift in the x direction.
                - `'ty'`: Float. Shift in the y direction.
                - `'shear'`: Float. Shear angle in degrees.
                - `'zx'`: Float. Zoom in the x direction.
                - `'zy'`: Float. Zoom in the y direction.
                - `'flip_horizontal'`: Boolean. Horizontal flip.
                - `'flip_vertical'`: Boolean. Vertical flip.
                - `'channel_shift_intencity'`: Float. Channel shift intensity.
                - `'brightness'`: Float. Brightness shift intensity.

        # Returns
            A transformed version of the input (same shape).
        """
        # x is a single image, so it doesn't have image number at index 0
        img_row_axis = self.row_axis - 1
        img_col_axis = self.col_axis - 1
        img_channel_axis = self.channel_axis - 1

        x = apply_affine_transform(x, transform_parameters.get('theta', 0),
                                   transform_parameters.get('tx', 0),
                                   transform_parameters.get('ty', 0),
                                   transform_parameters.get('shear', 0),
                                   transform_parameters.get('zx', 1),
                                   transform_parameters.get('zy', 1),
                                   row_axis=img_row_axis,
                                   col_axis=img_col_axis,
                                   channel_axis=img_channel_axis,
                                   fill_mode=self.fill_mode,
                                   cval=self.cval)

        if transform_parameters.get('channel_shift_intensity') is not None:
            x = apply_channel_shift(x,
                                    transform_parameters['channel_shift_intensity'],
                                    img_channel_axis)

        if transform_parameters.get('flip_horizontal', False):
            x = flip_axis(x, img_col_axis)

        if transform_parameters.get('flip_vertical', False):
            x = flip_axis(x, img_row_axis)

        if transform_parameters.get('brightness') is not None:
            x = apply_brightness_shift(x, transform_parameters['brightness'])

        return x

    def random_transform(self, x, seed=None):
        """Applies a random transformation to an image.

        # Arguments
            x: 3D tensor, single image.
            seed: Random seed.

        # Returns
            A randomly transformed version of the input (same shape).
        """
        params = self.get_random_transform(x.shape, seed)
        return self.apply_transform(x, params)

    def fit(self, x,
            augment=False,
            rounds=1,
            seed=None):
        """Fits the data generator to some sample data.

        This computes the internal data stats related to the
        data-dependent transformations, based on an array of sample data.

        Only required if `featurewise_center` or
        `featurewise_std_normalization` or `zca_whitening` are set to True.

        # Arguments
            x: Sample data. Should have rank 4.
             In case of grayscale data,
             the channels axis should have value 1, in case
             of RGB data, it should have value 3, and in case
             of RGBA data, it should have value 4.
            augment: Boolean (default: False).
                Whether to fit on randomly augmented samples.
            rounds: Int (default: 1).
                If using data augmentation (`augment=True`),
                this is how many augmentation passes over the data to use.
            seed: Int (default: None). Random seed.
       """
        x = np.asarray(x, dtype=self.dtype)
        if x.ndim != 4:
            raise ValueError('Input to `.fit()` should have rank 4. '
                             'Got array with shape: ' + str(x.shape))
        if x.shape[self.channel_axis] not in {1, 3, 4}:
            warnings.warn(
                'Expected input to be images (as Numpy array) '
                'following the data format convention "' +
                self.data_format + '" (channels on axis ' +
                str(self.channel_axis) + '), i.e. expected '
                'either 1, 3 or 4 channels on axis ' +
                str(self.channel_axis) + '. '
                'However, it was passed an array with shape ' +
                str(x.shape) + ' (' + str(x.shape[self.channel_axis]) +
                ' channels).')

        if seed is not None:
            np.random.seed(seed)

        x = np.copy(x)
        if augment:
            ax = np.zeros(
                tuple([rounds * x.shape[0]] + list(x.shape)[1:]),
                dtype=self.dtype)
            for r in range(rounds):
                for i in range(x.shape[0]):
                    ax[i + r * x.shape[0]] = self.random_transform(x[i])
            x = ax

        if self.featurewise_center:
            self.mean = np.mean(x, axis=(0, self.row_axis, self.col_axis))
            broadcast_shape = [1, 1, 1]
            broadcast_shape[self.channel_axis - 1] = x.shape[self.channel_axis]
            self.mean = np.reshape(self.mean, broadcast_shape)
            x -= self.mean

        if self.featurewise_std_normalization:
            self.std = np.std(x, axis=(0, self.row_axis, self.col_axis))
            broadcast_shape = [1, 1, 1]
            broadcast_shape[self.channel_axis - 1] = x.shape[self.channel_axis]
            self.std = np.reshape(self.std, broadcast_shape)
            x /= (self.std + 1e-6)

        if self.zca_whitening:
            if scipy is None:
                raise ImportError('Using zca_whitening requires SciPy. '
                                  'Install SciPy.')
            flat_x = np.reshape(
                x, (x.shape[0], x.shape[1] * x.shape[2] * x.shape[3]))
            sigma = np.dot(flat_x.T, flat_x) / flat_x.shape[0]
            u, s, _ = scipy.linalg.svd(sigma)
            s_inv = 1. / np.sqrt(s[np.newaxis] + self.zca_epsilon)
            self.principal_components = (u * s_inv).dot(u.T)


class Iterator(IteratorType):
    """Base class for image data iterators.

    Every `Iterator` must implement the `_get_batches_of_transformed_samples`
    method.

    # Arguments
        n: Integer, total number of samples in the dataset to loop over.
        batch_size: Integer, size of a batch.
        shuffle: Boolean, whether to shuffle the data between epochs.
        seed: Random seeding for data shuffling.
    """

    def __init__(self, n, batch_size, shuffle, seed):
        self.n = n
        self.batch_size = batch_size
        self.seed = seed
        self.shuffle = shuffle
        self.batch_index = 0
        self.total_batches_seen = 0
        self.lock = threading.Lock()
        self.index_array = None
        self.index_generator = self._flow_index()

    def _set_index_array(self):
        self.index_array = np.arange(self.n)
        if self.shuffle:
            self.index_array = np.random.permutation(self.n)

    def __getitem__(self, idx):
        if idx >= len(self):
            raise ValueError('Asked to retrieve element {idx}, '
                             'but the Sequence '
                             'has length {length}'.format(idx=idx,
                                                          length=len(self)))
        if self.seed is not None:
            np.random.seed(self.seed + self.total_batches_seen)
        self.total_batches_seen += 1
        if self.index_array is None:
            self._set_index_array()
        index_array = self.index_array[self.batch_size * idx:
                                       self.batch_size * (idx + 1)]
        return self._get_batches_of_transformed_samples(index_array)

    def common_init(self, image_data_generator,
                    target_size,
                    color_mode,
                    data_format,
                    save_to_dir,
                    save_prefix,
                    save_format,
                    subset,
                    interpolation):
        self.image_data_generator = image_data_generator
        self.target_size = tuple(target_size)
        if color_mode not in {'rgb', 'rgba', 'grayscale'}:
            raise ValueError('Invalid color mode:', color_mode,
                             '; expected "rgb", "rgba", or "grayscale".')
        self.color_mode = color_mode
        self.data_format = data_format
        if self.color_mode == 'rgba':
            if self.data_format == 'channels_last':
                self.image_shape = self.target_size + (4,)
            else:
                self.image_shape = (4,) + self.target_size
        elif self.color_mode == 'rgb':
            if self.data_format == 'channels_last':
                self.image_shape = self.target_size + (3,)
            else:
                self.image_shape = (3,) + self.target_size
        else:
            if self.data_format == 'channels_last':
                self.image_shape = self.target_size + (1,)
            else:
                self.image_shape = (1,) + self.target_size
        self.save_to_dir = save_to_dir
        self.save_prefix = save_prefix
        self.save_format = save_format
        self.interpolation = interpolation
        if subset is not None:
            validation_split = self.image_data_generator._validation_split
            if subset == 'validation':
                split = (0, validation_split)
            elif subset == 'training':
                split = (validation_split, 1)
            else:
                raise ValueError(
                    'Invalid subset name: %s;'
                    'expected "training" or "validation"' % (subset,))
        else:
            split = None
        self.split = split
        self.subset = subset

    def __len__(self):
        return (self.n + self.batch_size - 1) // self.batch_size  # round up

    def on_epoch_end(self):
        self._set_index_array()

    def reset(self):
        self.batch_index = 0

    def _flow_index(self):
        # Ensure self.batch_index is 0.
        self.reset()
        while 1:
            if self.seed is not None:
                np.random.seed(self.seed + self.total_batches_seen)
            if self.batch_index == 0:
                self._set_index_array()

            current_index = (self.batch_index * self.batch_size) % self.n
            if self.n > current_index + self.batch_size:
                self.batch_index += 1
            else:
                self.batch_index = 0
            self.total_batches_seen += 1
            yield self.index_array[current_index:
                                   current_index + self.batch_size]

    def __iter__(self):
        # Needed if we want to do something like:
        # for x, y in data_gen.flow(...):
        return self

    def __next__(self, *args, **kwargs):
        return self.next(*args, **kwargs)

    def _get_batches_of_transformed_samples(self, index_array):
        """Gets a batch of transformed samples.

        # Arguments
            index_array: Array of sample indices to include in batch.

        # Returns
            A batch of transformed samples.
        """
        raise NotImplementedError


class NumpyArrayIterator(Iterator):
    """Iterator yielding data from a Numpy array.

    # Arguments
        x: Numpy array of input data or tuple.
            If tuple, the second elements is either
            another numpy array or a list of numpy arrays,
            each of which gets passed
            through as an output without any modifications.
        y: Numpy array of targets data.
        image_data_generator: Instance of `ImageDataGenerator`
            to use for random transformations and normalization.
        batch_size: Integer, size of a batch.
        shuffle: Boolean, whether to shuffle the data between epochs.
        sample_weight: Numpy array of sample weights.
        seed: Random seed for data shuffling.
        data_format: String, one of `channels_first`, `channels_last`.
        save_to_dir: Optional directory where to save the pictures
            being yielded, in a viewable format. This is useful
            for visualizing the random transformations being
            applied, for debugging purposes.
        save_prefix: String prefix to use for saving sample
            images (if `save_to_dir` is set).
        save_format: Format to use for saving sample images
            (if `save_to_dir` is set).
        subset: Subset of data (`"training"` or `"validation"`) if
            validation_split is set in ImageDataGenerator.
        dtype: Dtype to use for the generated arrays.
    """

    def __init__(self, x, y, image_data_generator,
                 batch_size=32, shuffle=False, sample_weight=None,
                 seed=None, data_format='channels_last',
                 save_to_dir=None, save_prefix='', save_format='png',
                 subset=None, dtype='float32'):
        self.dtype = dtype
        if (type(x) is tuple) or (type(x) is list):
            if type(x[1]) is not list:
                x_misc = [np.asarray(x[1])]
            else:
                x_misc = [np.asarray(xx) for xx in x[1]]
            x = x[0]
            for xx in x_misc:
                if len(x) != len(xx):
                    raise ValueError(
                        'All of the arrays in `x` '
                        'should have the same length. '
                        'Found a pair with: len(x[0]) = %s, len(x[?]) = %s' %
                        (len(x), len(xx)))
        else:
            x_misc = []

        if y is not None and len(x) != len(y):
            raise ValueError('`x` (images tensor) and `y` (labels) '
                             'should have the same length. '
                             'Found: x.shape = %s, y.shape = %s' %
                             (np.asarray(x).shape, np.asarray(y).shape))
        if sample_weight is not None and len(x) != len(sample_weight):
            raise ValueError('`x` (images tensor) and `sample_weight` '
                             'should have the same length. '
                             'Found: x.shape = %s, sample_weight.shape = %s' %
                             (np.asarray(x).shape, np.asarray(sample_weight).shape))
        if subset is not None:
            if subset not in {'training', 'validation'}:
                raise ValueError('Invalid subset name:', subset,
                                 '; expected "training" or "validation".')
            split_idx = int(len(x) * image_data_generator._validation_split)

            if not np.array_equal(
                    np.unique(y[:split_idx]),
                    np.unique(y[split_idx:])):
                raise ValueError('Training and validation subsets '
                                 'have different number of classes after '
                                 'the split. If your numpy arrays are '
                                 'sorted by the label, you might want '
                                 'to shuffle them.')

            if subset == 'validation':
                x = x[:split_idx]
                x_misc = [np.asarray(xx[:split_idx]) for xx in x_misc]
                if y is not None:
                    y = y[:split_idx]
            else:
                x = x[split_idx:]
                x_misc = [np.asarray(xx[split_idx:]) for xx in x_misc]
                if y is not None:
                    y = y[split_idx:]

        self.x = np.asarray(x, dtype=self.dtype)
        self.x_misc = x_misc
        if self.x.ndim != 4:
            raise ValueError('Input data in `NumpyArrayIterator` '
                             'should have rank 4. You passed an array '
                             'with shape', self.x.shape)
        channels_axis = 3 if data_format == 'channels_last' else 1
        if self.x.shape[channels_axis] not in {1, 3, 4}:
            warnings.warn('NumpyArrayIterator is set to use the '
                          'data format convention "' + data_format + '" '
                          '(channels on axis ' + str(channels_axis) +
                          '), i.e. expected either 1, 3, or 4 '
                          'channels on axis ' + str(channels_axis) + '. '
                          'However, it was passed an array with shape ' +
                          str(self.x.shape) + ' (' +
                          str(self.x.shape[channels_axis]) + ' channels).')
        if y is not None:
            self.y = np.asarray(y)
        else:
            self.y = None
        if sample_weight is not None:
            self.sample_weight = np.asarray(sample_weight)
        else:
            self.sample_weight = None
        self.image_data_generator = image_data_generator
        self.data_format = data_format
        self.save_to_dir = save_to_dir
        self.save_prefix = save_prefix
        self.save_format = save_format
        super(NumpyArrayIterator, self).__init__(x.shape[0],
                                                 batch_size,
                                                 shuffle,
                                                 seed)

    def _get_batches_of_transformed_samples(self, index_array):
        batch_x = np.zeros(tuple([len(index_array)] + list(self.x.shape)[1:]),
                           dtype=self.dtype)
        for i, j in enumerate(index_array):
            x = self.x[j]
            params = self.image_data_generator.get_random_transform(x.shape)
            x = self.image_data_generator.apply_transform(
                x.astype(self.dtype), params)
            x = self.image_data_generator.standardize(x)
            batch_x[i] = x

        if self.save_to_dir:
            for i, j in enumerate(index_array):
                img = array_to_img(batch_x[i], self.data_format, scale=True)
                fname = '{prefix}_{index}_{hash}.{format}'.format(
                    prefix=self.save_prefix,
                    index=j,
                    hash=np.random.randint(1e4),
                    format=self.save_format)
                img.save(os.path.join(self.save_to_dir, fname))
        batch_x_miscs = [xx[index_array] for xx in self.x_misc]
        output = (batch_x if batch_x_miscs == []
                  else [batch_x] + batch_x_miscs,)
        if self.y is None:
            return output[0]
        output += (self.y[index_array],)
        if self.sample_weight is not None:
            output += (self.sample_weight[index_array],)
        return output

    def next(self):
        """For python 2.x.

        # Returns
            The next batch.
        """
        # Keeps under lock only the mechanism which advances
        # the indexing of each batch.
        with self.lock:
            index_array = next(self.index_generator)
        # The transformation of images is not under thread lock
        # so it can be done in parallel
        return self._get_batches_of_transformed_samples(index_array)


def _iter_valid_files(directory, white_list_formats, follow_links):
    """Iterates on files with extension in `white_list_formats` contained in `directory`.

    # Arguments
        directory: Absolute path to the directory
            containing files to be counted
        white_list_formats: Set of strings containing allowed extensions for
            the files to be counted.
        follow_links: Boolean.

    # Yields
        Tuple of (root, filename) with extension in `white_list_formats`.
    """
    def _recursive_list(subpath):
        return sorted(os.walk(subpath, followlinks=follow_links),
                      key=lambda x: x[0])

    for root, _, files in _recursive_list(directory):
        for fname in sorted(files):
            for extension in white_list_formats:
                if fname.lower().endswith('.tiff'):
                    warnings.warn('Using \'.tiff\' files with multiple bands '
                                  'will cause distortion. '
                                  'Please verify your output.')
                if fname.lower().endswith('.' + extension):
                    yield root, fname


def _list_valid_filenames_in_directory(directory, white_list_formats, split,
                                       class_indices, follow_links, df=False):
    """Lists paths of files in `subdir` with extensions in `white_list_formats`.

    # Arguments
        directory: absolute path to a directory containing the files to list.
            The directory name is used as class label
            and must be a key of `class_indices`.
        white_list_formats: set of strings containing allowed extensions for
            the files to be counted.
        split: tuple of floats (e.g. `(0.2, 0.6)`) to only take into
            account a certain fraction of files in each directory.
            E.g.: `segment=(0.6, 1.0)` would only account for last 40 percent
            of images in each directory.
        class_indices: dictionary mapping a class name to its index.
        follow_links: boolean.
        df: boolean

    # Returns
        classes: a list of class indices(returns only if `df=False`)
        filenames: if `df=False`,returns the path of valid files in `directory`,
            relative from `directory`'s parent (e.g., if `directory` is
            "dataset/class1", the filenames will be
            `["class1/file1.jpg", "class1/file2.jpg", ...]`).
            if `df=True`, returns only the filenames that are found inside the
             provided directory (e.g., if `directory` is
            "dataset/", the filenames will be
            `["file1.jpg", "file2.jpg", ...]`).
    """
    dirname = os.path.basename(directory)
    if split:
        num_files = len(list(
            _iter_valid_files(directory, white_list_formats, follow_links)))
        start, stop = int(split[0] * num_files), int(split[1] * num_files)
        valid_files = list(
            _iter_valid_files(
                directory, white_list_formats, follow_links))[start: stop]
    else:
        valid_files = _iter_valid_files(
            directory, white_list_formats, follow_links)
    if df:
        filenames = []
        for root, fname in valid_files:
            filenames.append(os.path.basename(fname))
        return filenames
    classes = []
    filenames = []
    for root, fname in valid_files:
        classes.append(class_indices[dirname])
        absolute_path = os.path.join(root, fname)
        relative_path = os.path.join(
            dirname, os.path.relpath(absolute_path, directory))
        filenames.append(relative_path)

    return classes, filenames


class DirectoryIterator(Iterator):
    """Iterator capable of reading images from a directory on disk.

    # Arguments
        directory: Path to the directory to read images from.
            Each subdirectory in this directory will be
            considered to contain images from one class,
            or alternatively you could specify class subdirectories
            via the `classes` argument.
        image_data_generator: Instance of `ImageDataGenerator`
            to use for random transformations and normalization.
        target_size: tuple of integers, dimensions to resize input images to.
        color_mode: One of `"rgb"`, `"rgba"`, `"grayscale"`.
            Color mode to read images.
        classes: Optional list of strings, names of subdirectories
            containing images from each class (e.g. `["dogs", "cats"]`).
            It will be computed automatically if not set.
        class_mode: Mode for yielding the targets:
            `"binary"`: binary targets (if there are only two classes),
            `"categorical"`: categorical targets,
            `"sparse"`: integer targets,
            `"input"`: targets are images identical to input images (mainly
                used to work with autoencoders),
            `None`: no targets get yielded (only input images are yielded).
        batch_size: Integer, size of a batch.
        shuffle: Boolean, whether to shuffle the data between epochs.
        seed: Random seed for data shuffling.
        data_format: String, one of `channels_first`, `channels_last`.
        save_to_dir: Optional directory where to save the pictures
            being yielded, in a viewable format. This is useful
            for visualizing the random transformations being
            applied, for debugging purposes.
        save_prefix: String prefix to use for saving sample
            images (if `save_to_dir` is set).
        save_format: Format to use for saving sample images
            (if `save_to_dir` is set).
        subset: Subset of data (`"training"` or `"validation"`) if
            validation_split is set in ImageDataGenerator.
        interpolation: Interpolation method used to resample the image if the
            target size is different from that of the loaded image.
            Supported methods are "nearest", "bilinear", and "bicubic".
            If PIL version 1.1.3 or newer is installed, "lanczos" is also
            supported. If PIL version 3.4.0 or newer is installed, "box" and
            "hamming" are also supported. By default, "nearest" is used.
        dtype: Dtype to use for generated arrays.
    """

    def __init__(self, directory, image_data_generator,
                 target_size=(256, 256), color_mode='rgb',
                 classes=None, class_mode='categorical',
                 batch_size=32, shuffle=True, seed=None,
                 data_format='channels_last',
                 save_to_dir=None, save_prefix='', save_format='png',
                 follow_links=False,
                 subset=None,
                 interpolation='nearest',
                 dtype='float32'):
        super(DirectoryIterator, self).common_init(image_data_generator,
                                                   target_size,
                                                   color_mode,
                                                   data_format,
                                                   save_to_dir,
                                                   save_prefix,
                                                   save_format,
                                                   subset,
                                                   interpolation)
        self.directory = directory
        self.classes = classes
        if class_mode not in {'categorical', 'binary', 'sparse',
                              'input', None}:
            raise ValueError('Invalid class_mode:', class_mode,
                             '; expected one of "categorical", '
                             '"binary", "sparse", "input"'
                             ' or None.')
        self.class_mode = class_mode
        self.dtype = dtype
        white_list_formats = {'png', 'jpg', 'jpeg', 'bmp',
                              'ppm', 'tif', 'tiff'}
        # First, count the number of samples and classes.
        self.samples = 0

        if not classes:
            classes = []
            for subdir in sorted(os.listdir(directory)):
                if os.path.isdir(os.path.join(directory, subdir)):
                    classes.append(subdir)
        self.num_classes = len(classes)
        self.class_indices = dict(zip(classes, range(len(classes))))

        pool = multiprocessing.pool.ThreadPool()

        # Second, build an index of the images
        # in the different class subfolders.
        results = []
        self.filenames = []
        i = 0
        for dirpath in (os.path.join(directory, subdir) for subdir in classes):
            results.append(
                pool.apply_async(_list_valid_filenames_in_directory,
                                 (dirpath, white_list_formats, self.split,
                                  self.class_indices, follow_links)))
        classes_list = []
        for res in results:
            classes, filenames = res.get()
            classes_list.append(classes)
            self.filenames += filenames
        self.samples = len(self.filenames)
        self.classes = np.zeros((self.samples,), dtype='int32')
        for classes in classes_list:
            self.classes[i:i + len(classes)] = classes
            i += len(classes)

        print('Found %d images belonging to %d classes.' %
              (self.samples, self.num_classes))
        pool.close()
        pool.join()
        super(DirectoryIterator, self).__init__(self.samples,
                                                batch_size,
                                                shuffle,
                                                seed)

    def _get_batches_of_transformed_samples(self, index_array):
        batch_x = np.zeros(
            (len(index_array),) + self.image_shape,
            dtype=self.dtype)
        # build batch of image data
        for i, j in enumerate(index_array):
            fname = self.filenames[j]
            img = load_img(os.path.join(self.directory, fname),
                           color_mode=self.color_mode,
                           target_size=self.target_size,
                           interpolation=self.interpolation)
            x = img_to_array(img, data_format=self.data_format)
            # Pillow images should be closed after `load_img`,
            # but not PIL images.
            if hasattr(img, 'close'):
                img.close()
            params = self.image_data_generator.get_random_transform(x.shape)
            x = self.image_data_generator.apply_transform(x, params)
            x = self.image_data_generator.standardize(x)
            batch_x[i] = x
        # optionally save augmented images to disk for debugging purposes
        if self.save_to_dir:
            for i, j in enumerate(index_array):
                img = array_to_img(batch_x[i], self.data_format, scale=True)
                fname = '{prefix}_{index}_{hash}.{format}'.format(
                    prefix=self.save_prefix,
                    index=j,
                    hash=np.random.randint(1e7),
                    format=self.save_format)
                img.save(os.path.join(self.save_to_dir, fname))
        # build batch of labels
        if self.class_mode == 'input':
            batch_y = batch_x.copy()
        elif self.class_mode == 'sparse':
            batch_y = self.classes[index_array]
        elif self.class_mode == 'binary':
            batch_y = self.classes[index_array].astype(self.dtype)
        elif self.class_mode == 'categorical':
            batch_y = np.zeros(
                (len(batch_x), self.num_classes),
                dtype=self.dtype)
            for i, label in enumerate(self.classes[index_array]):
                batch_y[i, label] = 1.
        else:
            return batch_x
        return batch_x, batch_y

    def next(self):
        """For python 2.x.

        # Returns
            The next batch.
        """
        with self.lock:
            index_array = next(self.index_generator)
        # The transformation of images is not under thread lock
        # so it can be done in parallel
        return self._get_batches_of_transformed_samples(index_array)


class DataFrameIterator(Iterator):
    """Iterator capable of reading images from a directory on disk
        through a dataframe.

    # Arguments
        dataframe: Pandas dataframe containing the filenames of the
                   images in a column and classes in another or column/s
                   that can be fed as raw target data.
        directory: Path to the directory to read images from.
            Each subdirectory in this directory will be
            considered to contain images from one class,
            or alternatively you could specify class subdirectories
            via the `classes` argument.
            if used with dataframe,this will be the directory to under which
            all the images are present.
        image_data_generator: Instance of `ImageDataGenerator`
            to use for random transformations and normalization.
        x_col: Column in dataframe that contains all the filenames.
        y_col: Column/s in dataframe that has the target data.
        has_ext: bool, Whether the filenames in x_col has extensions or not.
        target_size: tuple of integers, dimensions to resize input images to.
        color_mode: One of `"rgb"`, `"rgba"`, `"grayscale"`.
            Color mode to read images.
        classes: Optional list of strings, names of
            each class (e.g. `["dogs", "cats"]`).
            It will be computed automatically if not set.
        class_mode: Mode for yielding the targets:
            `"binary"`: binary targets (if there are only two classes),
            `"categorical"`: categorical targets,
            `"sparse"`: integer targets,
            `"input"`: targets are images identical to input images (mainly
                used to work with autoencoders),
            `"other"`: targets are the data(numpy array) of y_col data
            `None`: no targets get yielded (only input images are yielded).
        batch_size: Integer, size of a batch.
        shuffle: Boolean, whether to shuffle the data between epochs.
        seed: Random seed for data shuffling.
        data_format: String, one of `channels_first`, `channels_last`.
        save_to_dir: Optional directory where to save the pictures
            being yielded, in a viewable format. This is useful
            for visualizing the random transformations being
            applied, for debugging purposes.
        save_prefix: String prefix to use for saving sample
            images (if `save_to_dir` is set).
        save_format: Format to use for saving sample images
            (if `save_to_dir` is set).
        subset: Subset of data (`"training"` or `"validation"`) if
            validation_split is set in ImageDataGenerator.
        interpolation: Interpolation method used to resample the image if the
            target size is different from that of the loaded image.
            Supported methods are "nearest", "bilinear", and "bicubic".
            If PIL version 1.1.3 or newer is installed, "lanczos" is also
            supported. If PIL version 3.4.0 or newer is installed, "box" and
            "hamming" are also supported. By default, "nearest" is used.
    """

    def __init__(self, dataframe, directory, image_data_generator,
                 x_col="filenames", y_col="class", has_ext=True,
                 target_size=(256, 256), color_mode='rgb',
                 classes=None, class_mode='categorical',
                 batch_size=32, shuffle=True, seed=None,
                 data_format=None,
                 save_to_dir=None, save_prefix='', save_format='png',
                 follow_links=False,
                 subset=None,
                 interpolation='nearest',
                 dtype='float32'):
        super(DataFrameIterator, self).common_init(image_data_generator,
                                                   target_size,
                                                   color_mode,
                                                   data_format,
                                                   save_to_dir,
                                                   save_prefix,
                                                   save_format,
                                                   subset,
                                                   interpolation)
        try:
            import pandas as pd
        except ImportError:
            raise ImportError('Install pandas to use flow_from_dataframe.')
        if type(x_col) != str:
            raise ValueError("x_col must be a string.")
        if type(has_ext) != bool:
            raise ValueError("has_ext must be either True if filenames in"
                             " x_col has extensions,else False.")
        self.df = dataframe.drop_duplicates(x_col)
        self.df[x_col] = self.df[x_col].astype(str)
        self.directory = directory
        self.classes = classes
        if class_mode not in {'categorical', 'binary', 'sparse',
                              'input', 'other', None}:
            raise ValueError('Invalid class_mode:', class_mode,
                             '; expected one of "categorical", '
                             '"binary", "sparse", "input"'
                             '"other" or None.')
        self.class_mode = class_mode
        self.dtype = dtype
        white_list_formats = {'png', 'jpg', 'jpeg', 'bmp',
                              'ppm', 'tif', 'tiff'}
        # First, count the number of samples and classes.
        self.samples = 0

        if not classes:
            classes = []
            if class_mode not in ["other", "input", None]:
                classes = list(self.df[y_col].unique())
        else:
            if class_mode in ["other", "input", None]:
                raise ValueError('classes cannot be set if class_mode'
                                 ' is either "other" or "input" or None.')
        self.num_classes = len(classes)
        self.class_indices = dict(zip(classes, range(len(classes))))

        # Second, build an index of the images.
        self.filenames = []
        self.classes = np.zeros((self.samples,), dtype='int32')
        filenames = _list_valid_filenames_in_directory(
            directory,
            white_list_formats,
            self.split,
            class_indices=self.class_indices,
            follow_links=follow_links,
            df=True)
        if has_ext:
            ext_exist = False
            for ext in white_list_formats:
                if self.df.loc[0, x_col].endswith("." + ext):
                    ext_exist = True
                    break
            if not ext_exist:
                raise ValueError('has_ext is set to True but'
                                 ' extension not found in x_col')
            temp_df = pd.DataFrame({x_col: filenames}, dtype=str)
            temp_df = self.df.merge(temp_df, how='right', on=x_col)
            temp_df = temp_df.set_index(x_col)
            temp_df = temp_df.reindex(filenames)
            temp_df = temp_df.dropna()
            self.filenames = list(temp_df.index)
        else:
            without_ext_with = {f[:-1 * (len(f.split(".")[-1]) + 1)]: f
                                for f in filenames}
            filenames_without_ext = [f[:-1 * (len(f.split(".")[-1]) + 1)]
                                     for f in filenames]
            temp_df = pd.DataFrame({x_col: filenames_without_ext}, dtype=str)
            temp_df = self.df.merge(temp_df, how='right', on=x_col)
            temp_df = temp_df.set_index(x_col)
            temp_df = temp_df.reindex(filenames_without_ext)
            temp_df = temp_df.dropna()
            self.filenames = [without_ext_with[f] for f in temp_df.index]
        self.df = temp_df.copy()
        if class_mode not in ["other", "input", None]:
            classes = temp_df[y_col].values
            self.classes = np.array([self.class_indices[cls] for cls in classes])
        elif class_mode == "other":
            self.data = self.df[y_col].values
            if type(y_col) == str:
                y_col = [y_col]
            if "object" in list(self.df[y_col].dtypes):
                raise TypeError("y_col column/s must be numeric datatypes.")
        self.samples = len(self.filenames)
        if self.num_classes > 0:
            print('Found %d images belonging to %d classes.' %
                  (self.samples, self.num_classes))
        else:
            print('Found %d images.' % self.samples)

        super(DataFrameIterator, self).__init__(self.samples,
                                                batch_size,
                                                shuffle,
                                                seed)

    def _get_batches_of_transformed_samples(self, index_array):
        batch_x = np.zeros(
            (len(index_array),) + self.image_shape,
            dtype=self.dtype)
        # build batch of image data
        for i, j in enumerate(index_array):
            fname = self.filenames[j]
            img = load_img(os.path.join(self.directory, fname),
                           color_mode=self.color_mode,
                           target_size=self.target_size,
                           interpolation=self.interpolation)
            x = img_to_array(img, data_format=self.data_format)
            # Pillow images should be closed after `load_img`,
            # but not PIL images.
            if hasattr(img, 'close'):
                img.close()
            params = self.image_data_generator.get_random_transform(x.shape)
            x = self.image_data_generator.apply_transform(x, params)
            x = self.image_data_generator.standardize(x)
            batch_x[i] = x
        # optionally save augmented images to disk for debugging purposes
        if self.save_to_dir:
            for i, j in enumerate(index_array):
                img = array_to_img(batch_x[i], self.data_format, scale=True)
                fname = '{prefix}_{index}_{hash}.{format}'.format(
                    prefix=self.save_prefix,
                    index=j,
                    hash=np.random.randint(1e7),
                    format=self.save_format)
                img.save(os.path.join(self.save_to_dir, fname))
        # build batch of labels
        if self.class_mode == 'input':
            batch_y = batch_x.copy()
        elif self.class_mode == 'sparse':
            batch_y = self.classes[index_array]
        elif self.class_mode == 'binary':
            batch_y = self.classes[index_array].astype(self.dtype)
        elif self.class_mode == 'categorical':
            batch_y = np.zeros(
                (len(batch_x), self.num_classes),
                dtype=self.dtype)
            for i, label in enumerate(self.classes[index_array]):
                batch_y[i, label] = 1.
        elif self.class_mode == 'other':
            batch_y = self.data[index_array]
        else:
            return batch_x
        return batch_x, batch_y

    def next(self):
        """For python 2.x.

        # Returns
            The next batch.
        """
        with self.lock:
            index_array = next(self.index_generator)
        # The transformation of images is not under thread lock
        # so it can be done in parallel
        return self._get_batches_of_transformed_samples(index_array)<|MERGE_RESOLUTION|>--- conflicted
+++ resolved
@@ -11,16 +11,12 @@
 import threading
 import warnings
 import multiprocessing.pool
-<<<<<<< HEAD
-=======
-from functools import partial
 from keras_preprocessing import get_keras_submodule
 
 try:
     IteratorType = get_keras_submodule('utils').Sequence
 except ImportError:
     IteratorType = object
->>>>>>> 5a5f56b1
 
 try:
     from PIL import ImageEnhance
